/* Includes ------------------------------------------------------------------*/

// Because of broken cmsis_os.h, we need to include arm_math first,
// otherwise chip specific defines are ommited
#include <stm32f4xx_hal.h> // Sets up the correct chip specifc defines required by arm_math
#define ARM_MATH_CM4
#include <arm_math.h>

#include <low_level.h>

#include <stdlib.h>
#include <math.h>
#include <cmsis_os.h>

#include <main.h>
#include <gpio.h>
#include <adc.h>
#include <tim.h>
#include <spi.h>
#include <utils.h>

/* Private defines -----------------------------------------------------------*/

#define STANDALONE_MODE // Drive operates without USB communication
// #define DEBUG_PRINT

/* Private macros ------------------------------------------------------------*/
/* Private typedef -----------------------------------------------------------*/
/* Global constant data ------------------------------------------------------*/
/* Global variables ----------------------------------------------------------*/
// This value is updated by the DC-bus reading ADC.
// Arbitrary non-zero inital value to avoid division by zero if ADC reading is late
float vbus_voltage = 12.0f;

// TODO stick parameter into struct
#define ENCODER_CPR (600*4)
#define POLE_PAIRS 7
static float elec_rad_per_enc = POLE_PAIRS * 2 * M_PI * (1.0f / (float)ENCODER_CPR);

// TODO: Migrate to C++, clearly we are actually doing object oriented code here...
// TODO: For nice encapsulation, consider not having the motor objects public
Motor_t motors[] = {
    {   // M0
        .control_mode = CTRL_MODE_POSITION_CONTROL, //see: Motor_control_mode_t
        .enable_step_dir = false, //auto enabled after calibration
        .counts_per_step = 2.0f,
        .error = ERROR_NO_ERROR,
        .pos_setpoint = 0.0f,
        .pos_gain = 20.0f, // [(counts/s) / counts]
        .vel_setpoint = 0.0f,
        // .vel_setpoint = 800.0f, <sensorless example>
        .vel_gain = 15.0f / 10000.0f, // [A/(counts/s)]
        // .vel_gain = 15.0f / 200.0f, // [A/(rad/s)] <sensorless example>
        .vel_integrator_gain = 10.0f / 10000.0f, // [A/(counts/s * s)]
        // .vel_integrator_gain = 0.0f, // [A/(rad/s * s)] <sensorless example>
        .vel_integrator_current = 0.0f, // [A]
        .vel_limit = 20000.0f, // [counts/s]
        .current_setpoint = 0.0f, // [A]
        .calibration_current = 10.0f, // [A]
        .phase_inductance = 0.0f, // to be set by measure_phase_inductance
        .phase_resistance = 0.0f, // to be set by measure_phase_resistance
        .motor_thread = 0,
        .thread_ready = false,
        .enable_control = true,
        .do_calibration = true,
        .calibration_ok = false,
        .motor_timer = &htim1,
        .next_timings = {TIM_1_8_PERIOD_CLOCKS/2, TIM_1_8_PERIOD_CLOCKS/2, TIM_1_8_PERIOD_CLOCKS/2},
        .control_deadline = TIM_1_8_PERIOD_CLOCKS,
        .last_cpu_time = 0,
        .current_meas = {0.0f, 0.0f},
        .DC_calib = {0.0f, 0.0f},
        .gate_driver = {
            .spiHandle = &hspi3,
            // Note: this board has the EN_Gate pin shared!
            .EngpioHandle = EN_GATE_GPIO_Port,
            .EngpioNumber = EN_GATE_Pin,
            .nCSgpioHandle = M0_nCS_GPIO_Port,
            .nCSgpioNumber = M0_nCS_Pin,
            .RxTimeOut = false,
            .enableTimeOut = false,
        },
        // .gate_driver_regs Init by DRV8301_setup
        .shunt_conductance = 1.0f/0.0005f, //[S]
        .phase_current_rev_gain = 0.0f, // to be set by DRV8301_setup
        .current_control = {
            // .current_lim = 75.0f, //[A] // Note: consistent with 40v/v gain, TODO: auto limit from gain settings
            .current_lim = 10.0f, //[A]
            .p_gain = 0.0f, // [V/A] should be auto set after resistance and inductance measurement
            .i_gain = 0.0f, // [V/As] should be auto set after resistance and inductance measurement
            .v_current_control_integral_d = 0.0f,
            .v_current_control_integral_q = 0.0f,
            .Ibus = 0.0f,
            .final_v_alpha = 0.0f,
            .final_v_beta = 0.0f,
        },
        // .rotor_mode = ROTOR_MODE_SENSORLESS,
        // .rotor_mode = ROTOR_MODE_RUN_ENCODER_TEST_SENSORLESS,
        .rotor_mode = ROTOR_MODE_ENCODER,
        .encoder = {
            .encoder_timer = &htim3,
            .encoder_offset = 0,
            .encoder_state = 0,
            .motor_dir = 0, // set by calib_enc_offset
            .phase = 0.0f, // [rad]
            .pll_pos = 0.0f, // [rad]
            .pll_vel = 0.0f, // [rad/s]
            .pll_kp = 0.0f, // [rad/s / rad]
            .pll_ki = 0.0f, // [(rad/s^2) / rad]
        },
        .sensorless = {
            .phase = 0.0f, // [rad]
            .pll_pos = 0.0f, // [rad]
            .pll_vel = 0.0f, // [rad/s]
            .pll_kp = 0.0f, // [rad/s / rad]
            .pll_ki = 0.0f, // [(rad/s^2) / rad]
            .observer_gain = 1000.0f, // [rad/s]
            .flux_state = {0.0f, 0.0f}, // [Vs]
            .V_alpha_beta_memory = {0.0f, 0.0f}, // [V]
            .pm_flux_linkage = 1.58e-3f, // [V / (rad/s)]  { 5.51328895422 / (<pole pairs> * <rpm/v>) }
            .estimator_good = false,
            .spin_up_current = 10.0f, // [A]
            .spin_up_acceleration = 400.0f, // [rad/s^2]
            .spin_up_target_vel = 400.0f, // [rad/s]
        },
        .timing_log_index = 0,
        .timing_log = {0},
    },
    {   // M1
        .control_mode = CTRL_MODE_POSITION_CONTROL, //see: Motor_control_mode_t
        .enable_step_dir = false, //auto enabled after calibration
        .counts_per_step = 2.0f,
        .error = ERROR_NO_ERROR,
        .pos_setpoint = 0.0f,
        .pos_gain = 20.0f, // [(counts/s) / counts]
        .vel_setpoint = 0.0f,
        .vel_gain = 15.0f / 10000.0f, // [A/(counts/s)]
        .vel_integrator_gain = 10.0f / 10000.0f, // [A/(counts/s * s)]
        .vel_integrator_current = 0.0f, // [A]
        .vel_limit = 20000.0f, // [counts/s]
        .current_setpoint = 0.0f, // [A]
        .calibration_current = 10.0f, // [A]
        .phase_inductance = 0.0f, // to be set by measure_phase_inductance
        .phase_resistance = 0.0f, // to be set by measure_phase_resistance
        .motor_thread = 0,
        .thread_ready = false,
        .enable_control = true,
        .do_calibration = true,
        .calibration_ok = false,
        .motor_timer = &htim8,
        .next_timings = {TIM_1_8_PERIOD_CLOCKS/2, TIM_1_8_PERIOD_CLOCKS/2, TIM_1_8_PERIOD_CLOCKS/2},
        .control_deadline = (3*TIM_1_8_PERIOD_CLOCKS)/2,
        .last_cpu_time = 0,
        .current_meas = {0.0f, 0.0f},
        .DC_calib = {0.0f, 0.0f},
        .gate_driver = {
            .spiHandle = &hspi3,
            // Note: this board has the EN_Gate pin shared!
            .EngpioHandle = EN_GATE_GPIO_Port,
            .EngpioNumber = EN_GATE_Pin,
            .nCSgpioHandle = M1_nCS_GPIO_Port,
            .nCSgpioNumber = M1_nCS_Pin,
            .RxTimeOut = false,
            .enableTimeOut = false,
        },
        // .gate_driver_regs Init by DRV8301_setup
        .shunt_conductance = 1.0f/0.0005f, //[S]
        .phase_current_rev_gain = 0.0f, // to be set by DRV8301_setup
        .current_control = {
            // .current_lim = 75.0f, //[A] // Note: consistent with 40v/v gain, TODO: auto limit from gain settings
            .current_lim = 10.0f, //[A]
            .p_gain = 0.0f, // [V/A] should be auto set after resistance and inductance measurement
            .i_gain = 0.0f, // [V/As] should be auto set after resistance and inductance measurement
            .v_current_control_integral_d = 0.0f,
            .v_current_control_integral_q = 0.0f,
            .Ibus = 0.0f,
            .final_v_alpha = 0.0f,
            .final_v_beta = 0.0f,
        },
        .rotor_mode = ROTOR_MODE_ENCODER,
        .encoder = {
            .encoder_timer = &htim4,
            .encoder_offset = 0,
            .encoder_state = 0,
            .motor_dir = 0, // set by calib_enc_offset
            .phase = 0.0f, // [rad]
            .pll_pos = 0.0f, // [rad]
            .pll_vel = 0.0f, // [rad/s]
            .pll_kp = 0.0f, // [rad/s / rad]
            .pll_ki = 0.0f, // [(rad/s^2) / rad]
        },
        .sensorless = {
            .phase = 0.0f, // [rad]
            .pll_pos = 0.0f, // [rad]
            .pll_vel = 0.0f, // [rad/s]
            .pll_kp = 0.0f, // [rad/s / rad]
            .pll_ki = 0.0f, // [(rad/s^2) / rad]
            .observer_gain = 1000.0f, // [rad/s]
            .flux_state = {0.0f, 0.0f}, // [Vs]
            .V_alpha_beta_memory = {0.0f, 0.0f}, // [V]
            .pm_flux_linkage = 1.58e-3f, // [V / (rad/s)]  { 5.51328895422 / (<pole pairs> * <rpm/v>) }
            .estimator_good = false,
            .spin_up_current = 10.0f, // [A]
            .spin_up_acceleration = 400.0f, // [rad/s^2]
            .spin_up_target_vel = 400.0f, // [rad/s]
        },
        .timing_log_index = 0,
        .timing_log = {0}
    }
};
const int num_motors = sizeof(motors)/sizeof(motors[0]);

/* Private constant data -----------------------------------------------------*/
static const float one_by_sqrt3 = 0.57735026919f;
static const float sqrt3_by_2 = 0.86602540378f;
static const float current_meas_period = CURRENT_MEAS_PERIOD;
static const int current_meas_hz = CURRENT_MEAS_HZ;

/* Private variables ---------------------------------------------------------*/
static float brake_resistance = 0.47f; // [ohm]

/* Monitoring */
monitoring_slot monitoring_slots[20] = {0};

/* variables exposed to usb interface via set/get/monitor
 * If you change something here, don't forget to regenerate the python interface with generate_api.py
 * ro/rw : read only/read write -> ro prevents the code generator from generating setter
 * */

float* exposed_floats[] = {
    &vbus_voltage, // ro
    &elec_rad_per_enc, // ro
    &motors[0].pos_setpoint, // rw
    &motors[0].pos_gain, // rw
    &motors[0].vel_setpoint, // rw
    &motors[0].vel_gain, // rw
    &motors[0].vel_integrator_gain, // rw
    &motors[0].vel_integrator_current, // rw
    &motors[0].vel_limit, // rw
    &motors[0].current_setpoint, // rw
    &motors[0].calibration_current, // rw
    &motors[0].phase_inductance, // ro
    &motors[0].phase_resistance, // ro
    &motors[0].current_meas.phB, // ro
    &motors[0].current_meas.phC, // ro
    &motors[0].DC_calib.phB, // rw
    &motors[0].DC_calib.phC, // rw
    &motors[0].shunt_conductance, // rw
    &motors[0].phase_current_rev_gain, // rw
    &motors[0].current_control.current_lim, // rw
    &motors[0].current_control.p_gain, // rw
    &motors[0].current_control.i_gain, // rw
    &motors[0].current_control.v_current_control_integral_d, // rw
    &motors[0].current_control.v_current_control_integral_q, // rw
    &motors[0].current_control.Ibus, // ro
    &motors[0].encoder.phase, // ro
    &motors[0].encoder.pll_pos, // rw
    &motors[0].encoder.pll_vel, // rw
    &motors[0].encoder.pll_kp, // rw
    &motors[0].encoder.pll_ki, // rw
    &motors[1].pos_setpoint, // rw
    &motors[1].pos_gain, // rw
    &motors[1].vel_setpoint, // rw
    &motors[1].vel_gain, // rw
    &motors[1].vel_integrator_gain, // rw
    &motors[1].vel_integrator_current, // rw
    &motors[1].vel_limit, // rw
    &motors[1].current_setpoint, // rw
    &motors[1].calibration_current, // rw
    &motors[1].phase_inductance, // ro
    &motors[1].phase_resistance, // ro
    &motors[1].current_meas.phB, // ro
    &motors[1].current_meas.phC, // ro
    &motors[1].DC_calib.phB, // rw
    &motors[1].DC_calib.phC, // rw
    &motors[1].shunt_conductance, // rw
    &motors[1].phase_current_rev_gain, // rw
    &motors[1].current_control.current_lim, // rw
    &motors[1].current_control.p_gain, // rw
    &motors[1].current_control.i_gain, // rw
    &motors[1].current_control.v_current_control_integral_d, // rw
    &motors[1].current_control.v_current_control_integral_q, // rw
    &motors[1].current_control.Ibus, // ro
    &motors[1].encoder.phase, // ro
    &motors[1].encoder.pll_pos, // rw
    &motors[1].encoder.pll_vel, // rw
    &motors[1].encoder.pll_kp, // rw
    &motors[1].encoder.pll_ki, // rw
};

int* exposed_ints[] = {
    (int*)&motors[0].control_mode, // rw
    &motors[0].encoder.encoder_offset, // rw
    &motors[0].encoder.encoder_state, // ro
    &motors[0].error, // rw
    (int*)&motors[1].control_mode, // rw
    &motors[1].encoder.encoder_offset, // rw
    &motors[1].encoder.encoder_state, // ro
    &motors[1].error, // rw
};

bool* exposed_bools[] = {
    &motors[0].thread_ready, // ro
    &motors[0].enable_control, // rw
    &motors[0].do_calibration, // rw
    &motors[0].calibration_ok, // ro
    &motors[1].thread_ready, // ro
    &motors[1].enable_control, // rw
    &motors[1].do_calibration, // rw
    &motors[1].calibration_ok, // ro
};

uint16_t* exposed_uint16[] = {
    &motors[0].control_deadline, // rw
    &motors[0].last_cpu_time, // ro
    &motors[1].control_deadline, // rw
    &motors[1].last_cpu_time, // ro
};

/* Private function prototypes -----------------------------------------------*/
// Command Handling
static void print_monitoring(int limit);
// Utility
static uint16_t check_timing(Motor_t* motor);
static void global_fault(int error);
static float phase_current_from_adcval(Motor_t* motor, uint32_t ADCValue);
// Initalisation
static void DRV8301_setup(Motor_t* motor);
static void start_adc_pwm();
static void start_pwm(TIM_HandleTypeDef* htim);
static void sync_timers(TIM_HandleTypeDef* htim_a, TIM_HandleTypeDef* htim_b,
        uint16_t TIM_CLOCKSOURCE_ITRx, uint16_t count_offset);
// IRQ Callbacks (are all public)
// Measurement and calibrationa
static bool measure_phase_resistance(Motor_t* motor, float test_current, float max_voltage);
static bool measure_phase_inductance(Motor_t* motor, float voltage_low, float voltage_high);
static bool calib_enc_offset(Motor_t* motor, float voltage_magnitude);
static bool motor_calibration(Motor_t* motor);
// Test functions
static void scan_motor_loop(Motor_t* motor, float omega, float voltage_magnitude);
static void FOC_voltage_loop(Motor_t* motor, float v_d, float v_q);
// Main motor control
static void update_rotor(Motor_t* motor);
static float get_rotor_phase(Motor_t* motor);
static float get_pll_vel(Motor_t* motor);
static bool spin_up_sensorless(Motor_t* motor);
static void update_brake_current(float brake_current);
static void queue_modulation_timings(Motor_t* motor, float mod_alpha, float mod_beta);
static void queue_voltage_timings(Motor_t* motor, float v_alpha, float v_beta);
static bool FOC_current(Motor_t* motor, float Id_des, float Iq_des);
static void control_motor_loop(Motor_t* motor);
// Motor thread (is public)


/* Function implementations --------------------------------------------------*/

//--------------------------------
// Command Handling
// TODO move to different file
//--------------------------------

static void print_monitoring(int limit) {
    for (int i=0;i<limit;i++) {
        switch (monitoring_slots[i].type) {
        case 0:
            printf("%f\t",*exposed_floats[monitoring_slots[i].index]);
            break;
        case 1:
            printf("%d\t",*exposed_ints[monitoring_slots[i].index]);
            break;
        case 2:
            printf("%d\t",*exposed_bools[monitoring_slots[i].index]);
            break;
        case 3:
            printf("%hu\t",*exposed_uint16[monitoring_slots[i].index]);
            break;
        default:
            i=100;
        }
    }
    printf("\n");
}

void set_pos_setpoint(Motor_t* motor, float pos_setpoint, float vel_feed_forward, float current_feed_forward) {
    motor->pos_setpoint = pos_setpoint;
    motor->vel_setpoint = vel_feed_forward;
    motor->current_setpoint = current_feed_forward;
    motor->control_mode = CTRL_MODE_POSITION_CONTROL;
#ifdef DEBUG_PRINT
    printf("POSITION_CONTROL %6.0f %3.3f %3.3f\n", motor->pos_setpoint, motor->vel_setpoint, motor->current_setpoint);
#endif
}

void set_vel_setpoint(Motor_t* motor, float vel_setpoint, float current_feed_forward) {
    motor->vel_setpoint = vel_setpoint;
    motor->current_setpoint = current_feed_forward;
    motor->control_mode = CTRL_MODE_VELOCITY_CONTROL;
#ifdef DEBUG_PRINT
    printf("VELOCITY_CONTROL %3.3f %3.3f\n", motor->vel_setpoint, motor->current_setpoint);
#endif
}

void set_current_setpoint(Motor_t* motor, float current_setpoint) {
    motor->current_setpoint = current_setpoint;
    motor->control_mode = CTRL_MODE_CURRENT_CONTROL;
#ifdef DEBUG_PRINT
    printf("CURRENT_CONTROL %3.3f\n", motor->current_setpoint);
#endif
}

void motor_parse_cmd(uint8_t* buffer, int len) {

    // TODO very hacky way of terminating sscanf at end of buffer:
    // We should do some proper struct packing instead of using sscanf altogether
    buffer[len] = 0;

    // check incoming packet type
    if (buffer[0] == 'p') {
        // position control
        unsigned motor_number;
        float pos_setpoint, vel_feed_forward, current_feed_forward;
        int numscan = sscanf((const char*)buffer, "p %u %f %f %f", &motor_number, &pos_setpoint, &vel_feed_forward, &current_feed_forward);
        if (numscan == 4 && motor_number < num_motors) {
            set_pos_setpoint(&motors[motor_number], pos_setpoint, vel_feed_forward, current_feed_forward);
        }
    } else if (buffer[0] == 'v') {
        // velocity control
        unsigned motor_number;
        float vel_feed_forward, current_feed_forward;
        int numscan = sscanf((const char*)buffer, "v %u %f %f", &motor_number, &vel_feed_forward, &current_feed_forward);
        if (numscan == 3 && motor_number < num_motors) {
            set_vel_setpoint(&motors[motor_number], vel_feed_forward, current_feed_forward);
        }
    } else if (buffer[0] == 'c') {
        // current control
        unsigned motor_number;
        float current_feed_forward;
        int numscan = sscanf((const char*)buffer, "c %u %f", &motor_number, &current_feed_forward);
        if (numscan == 2 && motor_number < num_motors) {
            set_current_setpoint(&motors[motor_number], current_feed_forward);
        }
    } else if (buffer[0] == 'g') { // GET
        // g <0:float,1:int,2:bool,3:uint16> index
        int type = 0;
        int index = 0;
        int numscan = sscanf((const char*)buffer, "g %u %u", &type, &index);
        if (numscan == 2) {
            switch(type){
            case 0: {
                printf("%f\n",*exposed_floats[index]);
                break;
            };
            case 1: {
                printf("%d\n",*exposed_ints[index]);
                break;
            };
            case 2: {
                printf("%d\n",*exposed_bools[index]);
                break;
            };
            case 3: {
                printf("%hu\n",*exposed_uint16[index]);
                break;
            };
            }
        }
    } else if (buffer[0] == 's') { // SET
        // s <0:float,1:int,2:bool,3:uint16> index value
        int type = 0;
        int index = 0;
        int numscan = sscanf((const char*)buffer, "s %u %u", &type, &index);
        if (numscan == 2) {
            switch(type) {
            case 0: {
                sscanf((const char*)buffer, "s %u %u %f", &type, &index, exposed_floats[index]);
                break;
            };
            case 1: {
                sscanf((const char*)buffer, "s %u %u %d", &type, &index, exposed_ints[index]);
                break;
            };
            case 2: {
                int btmp = 0;
                sscanf((const char*)buffer, "s %u %u %d", &type, &index, &btmp);
                *exposed_bools[index] = btmp ? true : false;
                break;
            };
            case 3: {
                sscanf((const char*)buffer, "s %u %u %hu", &type, &index, exposed_uint16[index]);
                break;
            };
            }
        }
    } else if (buffer[0] == 'm') { // Setup Monitor
        // m <0:float,1:int,2:bool,3:uint16> index monitoring_slot
        int type = 0;
        int index = 0;
        int slot = 0;
        int numscan = sscanf((const char*)buffer, "m %u %u %u", &type, &index, &slot);
        if (numscan == 3) {
            monitoring_slots[slot].type = type;
            monitoring_slots[slot].index = index;
        }
    } else if (buffer[0] == 'o') { // Output Monitor
        int limit = 0;
        int numscan = sscanf((const char*)buffer, "o %u", &limit);
        if (numscan == 1) {
            print_monitoring(limit);
        }
    }
}


//--------------------------------
// Utility
//--------------------------------

static uint16_t check_timing(Motor_t* motor) {
    TIM_HandleTypeDef* htim = motor->motor_timer;
    uint16_t timing = htim->Instance->CNT;
    bool down = htim->Instance->CR1 & TIM_CR1_DIR;
    if (down) {
        uint16_t delta = TIM_1_8_PERIOD_CLOCKS - timing;
        timing = TIM_1_8_PERIOD_CLOCKS + delta;
    }

    if(++(motor->timing_log_index) == TIMING_LOG_SIZE){
        motor->timing_log_index = 0;
    }
    motor->timing_log[motor->timing_log_index] = timing;

    return timing;
}

static void global_fault(int error){
    // Disable motors NOW!
    for (int i = 0; i < num_motors; ++i) {
        __HAL_TIM_MOE_DISABLE_UNCONDITIONALLY(motors[i].motor_timer);
    }
    // Set fault codes, etc.
    for (int i = 0; i < num_motors; ++i) {
        motors[i].error = error;
        motors[i].enable_control = false;
        motors[i].calibration_ok = false;
    }
    // disable brake resistor
    update_brake_current(0.0f);
}

static float phase_current_from_adcval(Motor_t* motor, uint32_t ADCValue) {
    int adcval_bal = (int)ADCValue - (1<<11);
    float amp_out_volt = (3.3f/(float)(1<<12)) * (float)adcval_bal;
    float shunt_volt = amp_out_volt * motor->phase_current_rev_gain;
    float current = shunt_volt * motor->shunt_conductance;
    return current;
}


//--------------------------------
// Initalisation
//--------------------------------

// Initalises the low level motor control and then starts the motor control threads
void init_motor_control() {
    // Init gate drivers
    DRV8301_setup(&motors[0]);
    DRV8301_setup(&motors[1]);

    // Start PWM and enable adc interrupts/callbacks
    start_adc_pwm();

    // Start Encoders
    HAL_TIM_Encoder_Start(&htim3, TIM_CHANNEL_ALL);
    HAL_TIM_Encoder_Start(&htim4, TIM_CHANNEL_ALL);

    // Wait for current sense calibration to converge
    // TODO make timing a function of calibration filter tau
    osDelay(1500);
}

// Set up the gate drivers
static void DRV8301_setup(Motor_t* motor) {
        DRV8301_Obj* gate_driver = &motor->gate_driver;
        DRV_SPI_8301_Vars_t* local_regs = &motor->gate_driver_regs;

        DRV8301_enable(gate_driver);
        DRV8301_setupSpi(gate_driver, local_regs);

        // TODO we can use reporting only if we actually wire up the nOCTW pin
        local_regs->Ctrl_Reg_1.OC_MODE = DRV8301_OcMode_LatchShutDown;
        // Overcurrent set to approximately 150A at 100degC. This may need tweaking.
        local_regs->Ctrl_Reg_1.OC_ADJ_SET = DRV8301_VdsLevel_0p730_V;
        // 20V/V on 500uOhm gives a range of +/- 150A
        // 40V/V on 500uOhm gives a range of +/- 75A
        local_regs->Ctrl_Reg_2.GAIN = DRV8301_ShuntAmpGain_40VpV;

        switch (local_regs->Ctrl_Reg_2.GAIN) {
            case DRV8301_ShuntAmpGain_10VpV:
                motor->phase_current_rev_gain = 1.0f/10.0f;
                break;
            case DRV8301_ShuntAmpGain_20VpV:
                motor->phase_current_rev_gain = 1.0f/20.0f;
                break;
            case DRV8301_ShuntAmpGain_40VpV:
                motor->phase_current_rev_gain = 1.0f/40.0f;
                break;
            case DRV8301_ShuntAmpGain_80VpV:
                motor->phase_current_rev_gain = 1.0f/80.0f;
                break;
        }

        local_regs->SndCmd = true;
        DRV8301_writeData(gate_driver, local_regs);
        local_regs->RcvCmd = true;
        DRV8301_readData(gate_driver, local_regs);
}

static void start_adc_pwm(){
    // Enable ADC and interrupts
    __HAL_ADC_ENABLE(&hadc1);
    __HAL_ADC_ENABLE(&hadc2);
    __HAL_ADC_ENABLE(&hadc3);
    // Warp field stabilize.
    osDelay(2);
    __HAL_ADC_ENABLE_IT(&hadc1, ADC_IT_JEOC);
    __HAL_ADC_ENABLE_IT(&hadc2, ADC_IT_JEOC);
    __HAL_ADC_ENABLE_IT(&hadc3, ADC_IT_JEOC);
    __HAL_ADC_ENABLE_IT(&hadc2, ADC_IT_EOC);
    __HAL_ADC_ENABLE_IT(&hadc3, ADC_IT_EOC);

    // Ensure that debug halting of the core doesn't leave the motor PWM running
    __HAL_DBGMCU_FREEZE_TIM1();
    __HAL_DBGMCU_FREEZE_TIM8();

    start_pwm(&htim1);
    start_pwm(&htim8);
    // TODO: explain why this offset
    sync_timers(&htim1, &htim8, TIM_CLOCKSOURCE_ITR0, TIM_1_8_PERIOD_CLOCKS/2 - 1*128);

    // Motor output starts in the disabled state
    __HAL_TIM_MOE_DISABLE_UNCONDITIONALLY(&htim1);
    __HAL_TIM_MOE_DISABLE_UNCONDITIONALLY(&htim8);

    // Start brake resistor PWM in floating output configuration
    htim2.Instance->CCR3 = 0;
    htim2.Instance->CCR4 = TIM_APB1_PERIOD_CLOCKS+1;
    HAL_TIM_PWM_Start(&htim2, TIM_CHANNEL_3);
    HAL_TIM_PWM_Start(&htim2, TIM_CHANNEL_4);
}

static void start_pwm(TIM_HandleTypeDef* htim){
    // Init PWM
    int half_load = TIM_1_8_PERIOD_CLOCKS/2;
    htim->Instance->CCR1 = half_load;
    htim->Instance->CCR2 = half_load;
    htim->Instance->CCR3 = half_load;

    // This hardware obfustication layer really is getting on my nerves
    HAL_TIM_PWM_Start(htim, TIM_CHANNEL_1);
    HAL_TIMEx_PWMN_Start(htim, TIM_CHANNEL_1);
    HAL_TIM_PWM_Start(htim, TIM_CHANNEL_2);
    HAL_TIMEx_PWMN_Start(htim, TIM_CHANNEL_2);
    HAL_TIM_PWM_Start(htim, TIM_CHANNEL_3);
    HAL_TIMEx_PWMN_Start(htim, TIM_CHANNEL_3);

    htim->Instance->CCR4 = 1;
    HAL_TIM_PWM_Start_IT(htim, TIM_CHANNEL_4);
}

static void sync_timers(TIM_HandleTypeDef* htim_a, TIM_HandleTypeDef* htim_b,
        uint16_t TIM_CLOCKSOURCE_ITRx, uint16_t count_offset) {

    // Store intial timer configs
    uint16_t MOE_store_a = htim_a->Instance->BDTR & (TIM_BDTR_MOE);
    uint16_t MOE_store_b = htim_b->Instance->BDTR & (TIM_BDTR_MOE);
    uint16_t CR2_store = htim_a->Instance->CR2;
    uint16_t SMCR_store = htim_b->Instance->SMCR;
    // Turn off output
    htim_a->Instance->BDTR &= ~(TIM_BDTR_MOE);
    htim_b->Instance->BDTR &= ~(TIM_BDTR_MOE);
    // Disable both timer counters
    htim_a->Instance->CR1 &= ~TIM_CR1_CEN;
    htim_b->Instance->CR1 &= ~TIM_CR1_CEN;
    // Set first timer to send TRGO on counter enable
    htim_a->Instance->CR2 &= ~TIM_CR2_MMS;
    htim_a->Instance->CR2 |= TIM_TRGO_ENABLE;
    // Set Trigger Source of second timer to the TRGO of the first timer
    htim_b->Instance->SMCR &= ~TIM_SMCR_TS;
    htim_b->Instance->SMCR |= TIM_CLOCKSOURCE_ITRx;
    // Set 2nd timer to start on trigger
    htim_b->Instance->SMCR &= ~TIM_SMCR_SMS;
    htim_b->Instance->SMCR |= TIM_SLAVEMODE_TRIGGER;
    // Dir bit is read only in center aligned mode, so we clear the mode for now
    uint16_t CMS_store_a = htim_a->Instance->CR1 & TIM_CR1_CMS;
    uint16_t CMS_store_b = htim_b->Instance->CR1 & TIM_CR1_CMS;
    htim_a->Instance->CR1 &= ~TIM_CR1_CMS;
    htim_b->Instance->CR1 &= ~TIM_CR1_CMS;
    // Set both timers to up-counting state
    htim_a->Instance->CR1 &= ~TIM_CR1_DIR;
    htim_b->Instance->CR1 &= ~TIM_CR1_DIR;
    // Restore center aligned mode
    htim_a->Instance->CR1 |= CMS_store_a;
    htim_b->Instance->CR1 |= CMS_store_b;
    // set counter offset
    htim_a->Instance->CNT = count_offset;
    htim_b->Instance->CNT = 0;
    // Start Timer a
    htim_a->Instance->CR1 |= (TIM_CR1_CEN);
    // Restore timer configs
    htim_a->Instance->CR2 = CR2_store;
    htim_b->Instance->SMCR = SMCR_store;
    // restore output
    htim_a->Instance->BDTR |= MOE_store_a;
    htim_b->Instance->BDTR |= MOE_store_b;
}


//--------------------------------
// IRQ Callbacks
//--------------------------------

// step/direction interface
void step_cb(uint16_t GPIO_Pin) {
    GPIO_PinState dir_pin;
    float dir;
    switch (GPIO_Pin) {
    case GPIO_1_Pin:
        //M0 stepped
        if (motors[0].enable_step_dir) {
            dir_pin = HAL_GPIO_ReadPin(GPIO_2_GPIO_Port, GPIO_2_Pin);
            dir = (dir_pin == GPIO_PIN_SET) ? 1.0f : -1.0f;
            motors[0].pos_setpoint += dir * motors[0].counts_per_step;
        }
        break;
    case GPIO_3_Pin:
        //M1 stepped
        if (motors[1].enable_step_dir) {
            dir_pin = HAL_GPIO_ReadPin(GPIO_4_GPIO_Port, GPIO_4_Pin);
            dir = (dir_pin == GPIO_PIN_SET) ? 1.0f : -1.0f;
            motors[1].pos_setpoint += dir * motors[1].counts_per_step;
        }
        break;
    default:
        global_fault(ERROR_UNEXPECTED_STEP_SRC);
        break;
    }
}

void vbus_sense_adc_cb(ADC_HandleTypeDef* hadc, bool injected) {
    static const float voltage_scale = 3.3f * 11.0f / (float)(1<<12);
    // Only one conversion in sequence, so only rank1
    uint32_t ADCValue = HAL_ADCEx_InjectedGetValue(hadc, ADC_INJECTED_RANK_1);
    vbus_voltage = ADCValue * voltage_scale;
}

// This is the callback from the ADC that we expect after the PWM has triggered an ADC conversion.
// TODO: Document how the phasing is done, link to timing diagram
void pwm_trig_adc_cb(ADC_HandleTypeDef* hadc, bool injected) {
    #define calib_tau 0.2f //@TOTO make more easily configurable
    static const float calib_filter_k = CURRENT_MEAS_PERIOD / calib_tau;

    // Ensure ADCs are expected ones to simplify the logic below
    if (!(hadc == &hadc2 || hadc == &hadc3)){
        global_fault(ERROR_ADC_FAILED);
        return;
    };

    // Motor 0 is on Timer 1, which triggers ADC 2 and 3 on an injected conversion
    // Motor 1 is on Timer 8, which triggers ADC 2 and 3 on a regular conversion
    // If the corresponding timer is counting up, we just sampled in SVM vector 0, i.e. real current
    // If we are counting down, we just sampled in SVM vector 7, with zero current
    Motor_t* motor = injected ? &motors[0] : &motors[1];
    bool counting_down = motor->motor_timer->Instance->CR1 & TIM_CR1_DIR;
    
    bool current_meas_not_DC_CAL;
    if (motor == &motors[1] && counting_down) {
        // We are measuring M1 DC_CAL here
        current_meas_not_DC_CAL = false;
        // Load next timings for M0 (only once is sufficient)
        if (hadc == &hadc2) {
            motors[0].motor_timer->Instance->CCR1 = motors[0].next_timings[0];
            motors[0].motor_timer->Instance->CCR2 = motors[0].next_timings[1];
            motors[0].motor_timer->Instance->CCR3 = motors[0].next_timings[2];
        }
        // Check the timing of the sequencing
        check_timing(motor);

    } else if (motor == &motors[0] && !counting_down) {
        // We are measuring M0 current here
        current_meas_not_DC_CAL = true;
        // Load next timings for M1 (only once is sufficient)
        if (hadc == &hadc2) {
            motors[1].motor_timer->Instance->CCR1 = motors[1].next_timings[0];
            motors[1].motor_timer->Instance->CCR2 = motors[1].next_timings[1];
            motors[1].motor_timer->Instance->CCR3 = motors[1].next_timings[2];
        }
        // Check the timing of the sequencing
        check_timing(motor);

    } else if (motor == &motors[1] && !counting_down) {
        // We are measuring M1 current here
        current_meas_not_DC_CAL = true;
        // Check the timing of the sequencing
        check_timing(motor);

    } else if (motor == &motors[0] && counting_down) {
        // We are measuring M0 DC_CAL here
        current_meas_not_DC_CAL = false;
        // Check the timing of the sequencing
        check_timing(motor);

    } else {
        global_fault(ERROR_PWM_SRC_FAIL);
        return;
    }

    uint32_t ADCValue;
    if (injected) {
        ADCValue = HAL_ADCEx_InjectedGetValue(hadc, ADC_INJECTED_RANK_1);
    } else {
        ADCValue = HAL_ADC_GetValue(hadc);
    }
    float current = phase_current_from_adcval(motor, ADCValue);

    if (current_meas_not_DC_CAL) {
        // ADC2 and ADC3 record the phB and phC currents concurrently,
        // and their interrupts should arrive on the same clock cycle.
        // We dispatch the callbacks in order, so ADC2 will always be processed before ADC3.
        // Therefore we store the value from ADC2 and signal the thread that the
        // measurement is ready when we recieve the ADC3 measurement

        // return or continue
        if (hadc == &hadc2) {
            motor->current_meas.phB = current - motor->DC_calib.phB;
            return;
        } else {
            motor->current_meas.phC = current - motor->DC_calib.phC;
        }
        // Trigger motor thread
        if (motor->thread_ready)
            osSignalSet(motor->motor_thread, M_SIGNAL_PH_CURRENT_MEAS);
    } else {
        // DC_CAL measurement
        if (hadc == &hadc2) {
            motor->DC_calib.phB += (current - motor->DC_calib.phB) * calib_filter_k;
        } else {
            motor->DC_calib.phC += (current - motor->DC_calib.phC) * calib_filter_k;
        }
    }
}


//--------------------------------
// Measurement and calibration
//--------------------------------

// TODO check Ibeta balance to verify good motor connection
static bool measure_phase_resistance(Motor_t* motor, float test_current, float max_voltage) {
    static const float kI = 10.0f; //[(V/s)/A]
    static const int num_test_cycles = 3.0f / CURRENT_MEAS_PERIOD; // Test runs for 3s
    float test_voltage = 0.0f;
    for (int i = 0; i < num_test_cycles; ++i) {
        osEvent evt = osSignalWait(M_SIGNAL_PH_CURRENT_MEAS, PH_CURRENT_MEAS_TIMEOUT);
        if (evt.status != osEventSignal){
            motor->error = ERROR_PHASE_RESISTANCE_MEASUREMENT_TIMEOUT;
            return false;
        }
<<<<<<< HEAD
        float Ialpha = -0.5f * (motor->current_meas.phB + motor->current_meas.phC);
        test_voltage += (kI * current_meas_period) * (test_current - Ialpha);
=======
        float Ialpha = -(motor->current_meas.phB + motor->current_meas.phC);
        test_voltage += (kI * CURRENT_MEAS_PERIOD) * (test_current - Ialpha);
>>>>>>> 06047cb7
        if (test_voltage > max_voltage) test_voltage = max_voltage;
        if (test_voltage < -max_voltage) test_voltage = -max_voltage;

        // Test voltage along phase A
        queue_voltage_timings(motor, test_voltage, 0.0f);

        // Check we meet deadlines after queueing
        motor->last_cpu_time = check_timing(motor);
        if (!(motor->last_cpu_time < motor->control_deadline)){
            motor->error = ERROR_PHASE_RESISTANCE_TIMING;
            return false;
        }
    }

    // De-energize motor
    queue_voltage_timings(motor, 0.0f, 0.0f);

    float R = test_voltage / test_current;
    if (fabs(test_voltage) == fabs(max_voltage) || R < 0.01f || R > 1.0f) {
        motor->error = ERROR_PHASE_RESISTANCE_OUT_OF_RANGE;
        return false;
    }
    motor->phase_resistance = R;
    return true;
}

static bool measure_phase_inductance(Motor_t* motor, float voltage_low, float voltage_high) {
    float test_voltages[2] = {voltage_low, voltage_high};
    float Ialphas[2] = {0.0f};
    static const int num_cycles = 5000;

    for (int t = 0; t < num_cycles; ++t) {
        for (int i = 0; i < 2; ++i) {
            if (osSignalWait(M_SIGNAL_PH_CURRENT_MEAS, PH_CURRENT_MEAS_TIMEOUT).status != osEventSignal) {
                motor->error = ERROR_PHASE_INDUCTANCE_MEASUREMENT_TIMEOUT;
                return false;
            }
            Ialphas[i] += -motor->current_meas.phB - motor->current_meas.phC;

            // Test voltage along phase A
            queue_voltage_timings(motor, test_voltages[i], 0.0f);

            // Check we meet deadlines after queueing
            motor->last_cpu_time = check_timing(motor);
            if(!(motor->last_cpu_time < motor->control_deadline)){
                motor->error = ERROR_PHASE_INDUCTANCE_TIMING;
                return false;
            }
        }
    }

    // De-energize motor
    queue_voltage_timings(motor, 0.0f, 0.0f);

    float v_L = 0.5f * (voltage_high - voltage_low);
    // Note: A more correct formula would also take into account that there is a finite timestep.
    // However, the discretisation in the current control loop inverts the same discrepancy
    float dI_by_dt = (Ialphas[1] - Ialphas[0]) / (current_meas_period * (float)num_cycles);
    float L = v_L / dI_by_dt;
    
    // TODO arbitrary values set for now
    if (L < 1e-6f || L > 500e-6f) {
        motor->error = ERROR_PHASE_INDUCTANCE_OUT_OF_RANGE;
        return false;
    }
    motor->phase_inductance = L;
    return true;
}

// TODO: Do the scan with current, not voltage!
// TODO: add check_timing
static bool calib_enc_offset(Motor_t* motor, float voltage_magnitude) {
    static const float start_lock_duration = 1.0f;
    static const int num_steps = 1024;
    static const float dt_step = 1.0f/500.0f;
    static const float scan_range = 4.0f * M_PI;
    const float step_size = scan_range / (float)num_steps; // TODO handle const expressions better (maybe switch to C++ ?)

    int32_t init_enc_val = (int16_t)motor->encoder.encoder_timer->Instance->CNT;
    int32_t encvaluesum = 0;

    // go to encoder zero phase for start_lock_duration to get ready to scan
    for (int i = 0; i < start_lock_duration*current_meas_hz; ++i) {
        if (osSignalWait(M_SIGNAL_PH_CURRENT_MEAS, PH_CURRENT_MEAS_TIMEOUT).status != osEventSignal) {
            motor->error = ERROR_ENCODER_MEASUREMENT_TIMEOUT;
            return false;
        }
        queue_voltage_timings(motor, voltage_magnitude, 0.0f);
    }
    // scan forwards
    for (float ph = -scan_range / 2.0f; ph < scan_range / 2.0f; ph += step_size) {
        for (int i = 0; i < dt_step*(float)current_meas_hz; ++i) {
            if (osSignalWait(M_SIGNAL_PH_CURRENT_MEAS, PH_CURRENT_MEAS_TIMEOUT).status != osEventSignal) {
                motor->error = ERROR_ENCODER_MEASUREMENT_TIMEOUT;
                return false;
            }
            float v_alpha = voltage_magnitude * arm_cos_f32(ph);
            float v_beta  = voltage_magnitude * arm_sin_f32(ph);
            queue_voltage_timings(motor, v_alpha, v_beta);
        }
        encvaluesum += (int16_t)motor->encoder.encoder_timer->Instance->CNT;
    }
    // check direction
    if ((int16_t)motor->encoder.encoder_timer->Instance->CNT > init_enc_val + 8) {
        // motor same dir as encoder
        motor->encoder.motor_dir = 1;
    } else if ((int16_t)motor->encoder.encoder_timer->Instance->CNT < init_enc_val - 8) {
        // motor opposite dir as encoder
        motor->encoder.motor_dir = -1;
    } else {
        // Encoder response error
        motor->error = ERROR_ENCODER_RESPONSE;
        return false;
    }
    // scan backwards
    for (float ph = scan_range / 2.0f; ph > -scan_range / 2.0f; ph -= step_size) {
        for (int i = 0; i < dt_step*(float)current_meas_hz; ++i) {
            if (osSignalWait(M_SIGNAL_PH_CURRENT_MEAS, PH_CURRENT_MEAS_TIMEOUT).status != osEventSignal) {
                motor->error = ERROR_ENCODER_MEASUREMENT_TIMEOUT;
                return false;
            }
            float v_alpha = voltage_magnitude * arm_cos_f32(ph);
            float v_beta  = voltage_magnitude * arm_sin_f32(ph);
            queue_voltage_timings(motor, v_alpha, v_beta);
        }
        encvaluesum += (int16_t)motor->encoder.encoder_timer->Instance->CNT;
    }

    int offset = encvaluesum / (num_steps * 2);
    motor->encoder.encoder_offset = offset;
    return true;
}

static bool motor_calibration(Motor_t* motor){
    motor->calibration_ok = false;
    motor->error = ERROR_NO_ERROR;

    // #warning(hardcoded values for SK3-5065-280kv!)
    // float R = 0.0332548246f;
    // float L = 7.97315806e-06f;

    if (!measure_phase_resistance(motor, motor->calibration_current, 1.0f))
        return false;
    if (!measure_phase_inductance(motor, -1.0f, 1.0f))
        return false;
    if (motor->rotor_mode == ROTOR_MODE_ENCODER ||
        motor->rotor_mode == ROTOR_MODE_RUN_ENCODER_TEST_SENSORLESS) {
        if (!calib_enc_offset(motor, motor->calibration_current * motor->phase_resistance))
            return false;
    }
    
    // Calculate current control gains
    float current_control_bandwidth = 1000.0f; // [rad/s]
    motor->current_control.p_gain = current_control_bandwidth * motor->phase_inductance;
    float plant_pole = motor->phase_resistance / motor->phase_inductance;
    motor->current_control.i_gain = plant_pole * motor->current_control.p_gain;

    // Calculate encoder pll gains
    float encoder_pll_bandwidth = 1000.0f; // [rad/s]
    motor->encoder.pll_kp = 2.0f * encoder_pll_bandwidth;
    // Check that we don't get problems with discrete time approximation
    if (!(current_meas_period * motor->encoder.pll_kp < 1.0f)){
        motor->error = ERROR_CALIBRATION_TIMING;
        return false;
    }
    // Critically damped
    motor->encoder.pll_ki = 0.25f * (motor->encoder.pll_kp * motor->encoder.pll_kp);

    // sensorless pll same as encoder (for now)
    motor->sensorless.pll_kp = motor->encoder.pll_kp;
    motor->sensorless.pll_ki = motor->encoder.pll_ki;
    
    motor->calibration_ok = true;
    return true;
}


//--------------------------------
// Test functions
//--------------------------------

static void scan_motor_loop(Motor_t* motor, float omega, float voltage_magnitude) {
    for (;;) {
        for (float ph = 0.0f; ph < 2.0f * M_PI; ph += omega * current_meas_period) {
            osSignalWait(M_SIGNAL_PH_CURRENT_MEAS, osWaitForever);
            float v_alpha = voltage_magnitude * arm_cos_f32(ph);
            float v_beta  = voltage_magnitude * arm_sin_f32(ph);
            queue_voltage_timings(motor, v_alpha, v_beta);

            // Check we meet deadlines after queueing
            motor->last_cpu_time = check_timing(motor);
            if(!(motor->last_cpu_time < motor->control_deadline)){
                motor->error = ERROR_SCAN_MOTOR_TIMING;
                return;
            }
        }
    }
}

//TODO integrate as mode in main control loop
static void FOC_voltage_loop(Motor_t* motor, float v_d, float v_q) {
    for (;;) {
        osSignalWait(M_SIGNAL_PH_CURRENT_MEAS, osWaitForever);
        update_rotor(motor);

        float phase = get_rotor_phase(motor);
        float c = arm_cos_f32(phase);
        float s = arm_sin_f32(phase);
        float v_alpha = c*v_d - s*v_q;
        float v_beta  = c*v_q + s*v_d;
        queue_voltage_timings(motor, v_alpha, v_beta);

        // Check we meet deadlines after queueing
        motor->last_cpu_time = check_timing(motor);
        if(!(motor->last_cpu_time < motor->control_deadline)){
            motor->error = ERROR_FOC_VOLTAGE_TIMING;
            return;
        }
    }
}


//--------------------------------
// Main motor control
//--------------------------------

static void update_rotor(Motor_t* motor) {

    switch (motor->rotor_mode) {
        case ROTOR_MODE_ENCODER:
        case ROTOR_MODE_RUN_ENCODER_TEST_SENSORLESS: {
            //for convenience
            Encoder_t* encoder = &motor->encoder;

            // update internal encoder state
            int16_t delta_enc = (int16_t)encoder->encoder_timer->Instance->CNT - (int16_t)encoder->encoder_state;
            encoder->encoder_state += (int32_t)delta_enc;

            // compute electrical phase
            int corrected_enc = encoder->encoder_state % ENCODER_CPR;
            corrected_enc -= encoder->encoder_offset;
            corrected_enc *= encoder->motor_dir;
            float ph = elec_rad_per_enc * (float)corrected_enc;
            // ph = fmodf(ph, 2*M_PI);
            encoder->phase = wrap_pm_pi(ph);

            // run pll (for now pll is in units of encoder counts)
            // TODO pll_pos runs out of precision very quickly here! Perhaps decompose into integer and fractional part?
            // Predict current pos
            encoder->pll_pos += current_meas_period * encoder->pll_vel;
            // discrete phase detector
            float delta_pos = (float)(encoder->encoder_state - (int32_t)floorf(encoder->pll_pos));
            // pll feedback
            encoder->pll_pos += current_meas_period * encoder->pll_kp * delta_pos;
            encoder->pll_vel += current_meas_period * encoder->pll_ki * delta_pos;
        }
        // Drop through to sensorless if also testing
        if (motor->rotor_mode != ROTOR_MODE_RUN_ENCODER_TEST_SENSORLESS)
            break;
        case ROTOR_MODE_SENSORLESS: {

            // Algorithm based on paper: Sensorless Control of Surface-Mount Permanent-Magnet Synchronous Motors Based on a Nonlinear Observer
            // http://cas.ensmp.fr/~praly/Telechargement/Journaux/2010-IEEE_TPEL-Lee-Hong-Nam-Ortega-Praly-Astolfi.pdf
            // In particular, equation 8 (and by extension eqn 4 and 6).

            // The V_alpha_beta applied immedietly prior to the current measurement associated with this cycle
            // is the one computed two cycles ago. To get the correct measurement, it was stored twice:
            // once by final_v_alpha/final_v_beta in the current control reporting, and once by V_alpha_beta_memory.

            //for convenience
            Sensorless_t* sensorless = &motor->sensorless;

            // Clarke transform
            float I_alpha_beta[2] = {
                -motor->current_meas.phB - motor->current_meas.phC,
                one_by_sqrt3 * (motor->current_meas.phB - motor->current_meas.phC)
            };

            // alpha-beta vector operations
            float eta[2];
            for (int i = 0; i <= 1; ++i) {
                // y is the total flux-driving voltage (see paper eqn 4)
                float y = -motor->phase_resistance * I_alpha_beta[i] + sensorless->V_alpha_beta_memory[i];
                // flux dynamics (prediction)
                float x_dot = y;
                // integrate prediction to current timestep
                sensorless->flux_state[i] += x_dot * current_meas_period;

                // eta is the estimated permanent magnet flux (see paper eqn 6)
                eta[i] = sensorless->flux_state[i] - motor->phase_inductance * I_alpha_beta[i];
            }

            // Non-linear observer (see paper eqn 8):
            float pm_flux_sqr = sensorless->pm_flux_linkage * sensorless->pm_flux_linkage;
            float est_pm_flux_sqr = eta[0] * eta[0] + eta[1] * eta[1];
            float bandwidth_factor = 1.0f / (sensorless->pm_flux_linkage * sensorless->pm_flux_linkage);
            float eta_factor = 0.5f * (sensorless->observer_gain * bandwidth_factor) * (pm_flux_sqr - est_pm_flux_sqr);

            static float eta_factor_avg_test = 0.0f;
            eta_factor_avg_test += 0.001f * (eta_factor - eta_factor_avg_test);

            // alpha-beta vector operations
            for (int i = 0; i <= 1; ++i) {
                // add observer action to flux estimate dynamics
                float x_dot = eta_factor * eta[i];
                // convert action to discrete-time
                sensorless->flux_state[i] += x_dot * current_meas_period;
                // update new eta
                eta[i] = sensorless->flux_state[i] - motor->phase_inductance * I_alpha_beta[i];
            }

            // Flux state estimation done, store V_alpha_beta for next timestep
            sensorless->V_alpha_beta_memory[0] = motor->current_control.final_v_alpha;
            sensorless->V_alpha_beta_memory[1] = motor->current_control.final_v_beta;

            // PLL
            // predict PLL phase with velocity
            sensorless->pll_pos = wrap_pm_pi(sensorless->pll_pos + current_meas_period * sensorless->pll_vel);
            // update PLL phase with observer permanent magnet phase
            sensorless->phase = fast_atan2(eta[1], eta[0]);
            float delta_phase = wrap_pm_pi(sensorless->phase - sensorless->pll_pos);
            sensorless->pll_pos = wrap_pm_pi(sensorless->pll_pos + current_meas_period * sensorless->pll_kp * delta_phase);
            // update PLL velocity
            sensorless->pll_vel += current_meas_period * sensorless->pll_ki * delta_phase;

            //TODO TEMP TEST HACK
            // static int trigger_ctr = 0;
            // if (++trigger_ctr >= 3*current_meas_hz) {
            //     trigger_ctr = 0;

            //     //Change to sensorless units
            //     motor->vel_gain = 15.0f / 200.0f;
            //     motor->vel_setpoint = 800.0f * motor->encoder.motor_dir;

            //     //Change mode
            //     motor->rotor_mode = ROTOR_MODE_SENSORLESS;
            // }

        } break;
        default:
        //TODO error handling
        break;
    }
}

static float get_rotor_phase(Motor_t* motor) {
    switch (motor->rotor_mode) {
        case ROTOR_MODE_ENCODER:
        case ROTOR_MODE_RUN_ENCODER_TEST_SENSORLESS:
            return motor->encoder.phase;
        break;
        case ROTOR_MODE_SENSORLESS:
            return motor->sensorless.phase;
        break;
        default:
            //TODO error handling
            return 0.0f;
        break;
    }
}

static float get_pll_vel(Motor_t* motor) {
    switch (motor->rotor_mode) {
        case ROTOR_MODE_ENCODER:
        case ROTOR_MODE_RUN_ENCODER_TEST_SENSORLESS:
            return motor->encoder.pll_vel;
        break;
        case ROTOR_MODE_SENSORLESS:
            return motor->sensorless.pll_vel;
        break;
        default:
            //TODO error handling
            return 0.0f;
        break;
    }
}

static bool spin_up_timestep(Motor_t* motor, float phase, float I_mag) {
    // wait for new timestep
    if (osSignalWait(M_SIGNAL_PH_CURRENT_MEAS, PH_CURRENT_MEAS_TIMEOUT).status != osEventSignal) {
        motor->error = ERROR_SPIN_UP_TIMEOUT;
        return false;
    }
    // run estimator
    update_rotor(motor);
    // override the phase during spinup
    motor->sensorless.phase = phase;
    // run current control (with the phase override)
    FOC_current(motor, I_mag, 0.0f);

    return true;
}

static bool spin_up_sensorless(Motor_t* motor) {

    static const float ramp_up_time = 0.4f;
    static const float ramp_up_distance = 4 * M_PI;
    float ramp_step = current_meas_period / ramp_up_time;

    float phase = 0.0f;
    float vel = ramp_up_distance / ramp_up_time;
    float I_mag = 0.0f;

    // spiral up current
    for (float x = 0.0f; x < 1.0f; x += ramp_step) {
        phase = wrap_pm_pi(ramp_up_distance * x);
        I_mag = motor->sensorless.spin_up_current * x;
        if(!spin_up_timestep(motor, phase, I_mag))
            return false;
    }

    // accelerate
    while (vel < motor->sensorless.spin_up_target_vel) {
        vel += motor->sensorless.spin_up_acceleration * current_meas_period;
        phase = wrap_pm_pi(phase + vel * current_meas_period);
        if(!spin_up_timestep(motor, phase, motor->sensorless.spin_up_current))
            return false;
    }

    // // test keep spinning
    // while (true) {
    //     phase = wrap_pm_pi(phase + vel * current_meas_period);
    //     if(!spin_up_timestep(motor, phase, motor->sensorless.spin_up_current))
    //         return false;
    // }

    return true;

    // TODO: check pll vel (abs ratio, 0.8)
}

static void update_brake_current(float brake_current) {
    if (brake_current < 0.0f) brake_current = 0.0f;
    float brake_duty = brake_current * brake_resistance / vbus_voltage;

    // Duty limit at 90% to allow bootstrap caps to charge
    if (brake_duty > 0.9f) brake_duty = 0.9f;
    int high_on = TIM_APB1_PERIOD_CLOCKS * (1.0f - brake_duty);
    int low_off = high_on - TIM_APB1_DEADTIME_CLOCKS;
    if (low_off < 0) low_off = 0;

    // Safe update of low and high side timings
    // To avoid race condition, first reset timings to safe state
    // ch3 is low side, ch4 is high side
    htim2.Instance->CCR3 = 0;
    htim2.Instance->CCR4 = TIM_APB1_PERIOD_CLOCKS+1;
    htim2.Instance->CCR3 = low_off;
    htim2.Instance->CCR4 = high_on;
}

static void queue_modulation_timings(Motor_t* motor, float mod_alpha, float mod_beta) {
    float tA, tB, tC;
    SVM(mod_alpha, mod_beta, &tA, &tB, &tC);
    motor->next_timings[0] = (uint16_t)(tA * (float)TIM_1_8_PERIOD_CLOCKS);
    motor->next_timings[1] = (uint16_t)(tB * (float)TIM_1_8_PERIOD_CLOCKS);
    motor->next_timings[2] = (uint16_t)(tC * (float)TIM_1_8_PERIOD_CLOCKS);
}

static void queue_voltage_timings(Motor_t* motor, float v_alpha, float v_beta) {
    float vfactor = 1.0f / ((2.0f / 3.0f) * vbus_voltage);
    float mod_alpha = vfactor * v_alpha;
    float mod_beta = vfactor * v_beta;
    queue_modulation_timings(motor, mod_alpha, mod_beta);
}

static bool FOC_current(Motor_t* motor, float Id_des, float Iq_des) {
    Current_control_t* ictrl = &motor->current_control;

    // Clarke transform
    float Ialpha = -motor->current_meas.phB - motor->current_meas.phC;
    float Ibeta = one_by_sqrt3 * (motor->current_meas.phB - motor->current_meas.phC);

    // Park transform
    float phase = get_rotor_phase(motor);
    float c = arm_cos_f32(phase);
    float s = arm_sin_f32(phase);
    float Id = c*Ialpha + s*Ibeta;
    float Iq = c*Ibeta  - s*Ialpha;

    // Current error
    float Ierr_d = Id_des - Id;
    float Ierr_q = Iq_des - Iq;

    // TODO look into feed forward terms (esp omega, since PI pole maps to RL tau)
    // Apply PI control
    float Vd = ictrl->v_current_control_integral_d + Ierr_d * ictrl->p_gain;
    float Vq = ictrl->v_current_control_integral_q + Ierr_q * ictrl->p_gain;

    float mod_to_V = (2.0f / 3.0f) * vbus_voltage;
    float V_to_mod = 1.0f / mod_to_V;
    float mod_d = V_to_mod * Vd;
    float mod_q = V_to_mod * Vq;

    // Vector modulation saturation, lock integrator if saturated
    // TODO make maximum modulation configurable
    float mod_scalefactor = 0.80f * sqrt3_by_2 * 1.0f/sqrtf(mod_d*mod_d + mod_q*mod_q);
    if (mod_scalefactor < 1.0f)
    {
        mod_d *= mod_scalefactor;
        mod_q *= mod_scalefactor;
        // TODO make decayfactor configurable
        ictrl->v_current_control_integral_d *= 0.99f;
        ictrl->v_current_control_integral_q *= 0.99f;
    } else {
        ictrl->v_current_control_integral_d += Ierr_d * (ictrl->i_gain * current_meas_period);
        ictrl->v_current_control_integral_q += Ierr_q * (ictrl->i_gain * current_meas_period);
    }

    // Compute estimated bus current
    ictrl->Ibus = mod_d * Id + mod_q * Iq;

    // If this is last motor, update brake resistor duty
    // if (motor == &motors[num_motors-1]) {
    // Above check doesn't work if last motor is executing voltage control
    // TODO trigger this update in control_motor_loop instead,
    // and make voltage control a control mode in it.
        float Ibus_sum = 0.0f;
        for (int i = 0; i < num_motors; ++i) {
            Ibus_sum += motors[i].current_control.Ibus;
        }
        // Note: function will clip negative values to 0.0f
        update_brake_current(-Ibus_sum);
    // }

    // Inverse park transform
    float mod_alpha = c*mod_d - s*mod_q;
    float mod_beta  = c*mod_q + s*mod_d;

    // Report final applied voltage in stationary frame (for sensorles estimator)
    ictrl->final_v_alpha = mod_to_V * mod_alpha;
    ictrl->final_v_beta = mod_to_V * mod_beta;

    // Apply SVM
    queue_modulation_timings(motor, mod_alpha, mod_beta);

    // Check we meet deadlines after queueing
    motor->last_cpu_time = check_timing(motor);
    if(!(motor->last_cpu_time < motor->control_deadline)){
        motor->error = ERROR_FOC_TIMING;
        return false;
    }
    return true;
}

static void control_motor_loop(Motor_t* motor) {
    while (motor->enable_control) {
        if(osSignalWait(M_SIGNAL_PH_CURRENT_MEAS, PH_CURRENT_MEAS_TIMEOUT).status != osEventSignal){
            motor->error = ERROR_FOC_MEASUREMENT_TIMEOUT;
            break;
        }
        update_rotor(motor);

        // Position control
        // TODO Decide if we want to use encoder or pll position here
        float vel_des = motor->vel_setpoint;
        if (motor->control_mode >= CTRL_MODE_POSITION_CONTROL) {
            if (motor->rotor_mode == ROTOR_MODE_SENSORLESS) {
                motor->error = ERROR_POS_CTRL_DURING_SENSORLESS;
                break;
            }
            float pos_err = motor->pos_setpoint - motor->encoder.pll_pos;
            vel_des += motor->pos_gain * pos_err;
        }

        // Velocity limiting
        float vel_lim = motor->vel_limit;
        if (vel_des >  vel_lim) vel_des =  vel_lim;
        if (vel_des < -vel_lim) vel_des = -vel_lim;

        // Velocity control
        float Iq = motor->current_setpoint;
        float v_err = vel_des - get_pll_vel(motor);
        if (motor->control_mode >=  CTRL_MODE_VELOCITY_CONTROL) {
            Iq += motor->vel_gain * v_err;
        }

        // Velocity integral action before limiting
        Iq += motor->vel_integrator_current;

        // Apply motor direction correction
        if (motor->rotor_mode == ROTOR_MODE_ENCODER ||
            motor->rotor_mode == ROTOR_MODE_RUN_ENCODER_TEST_SENSORLESS) {
            Iq *= motor->encoder.motor_dir;
        }

        // Current limiting
        float Ilim = motor->current_control.current_lim;
        bool limited = false;
        if (Iq > Ilim) {
            limited = true;
            Iq = Ilim;
        }
        if (Iq < -Ilim) {
            limited = true;
            Iq = -Ilim;
        }

        // Velocity integrator (behaviour dependent on limiting)
        if (motor->control_mode < CTRL_MODE_VELOCITY_CONTROL ) {
            // reset integral if not in use
            motor->vel_integrator_current = 0.0f;
        } else {
            if (limited) {
                // TODO make decayfactor configurable
                motor->vel_integrator_current *= 0.99f;
            } else {
                motor->vel_integrator_current += (motor->vel_integrator_gain * current_meas_period) * v_err;
            }
        }

        // Execute current command
        if(!FOC_current(motor, 0.0f, Iq)){
            break; // in case of error exit loop, motor->error has been set by FOC_current
        }
    }

    //We are exiting control, reset Ibus, and update brake current
    //TODO update brake current from all motors in 1 func
    //TODO reset this motor Ibus, then call from here
}

//--------------------------------
// Motor thread
//--------------------------------

void motor_thread(void const * argument) {
    Motor_t* motor = (Motor_t*)argument;
    motor->motor_thread = osThreadGetId();
    motor->thread_ready = true;

    for (;;) {
        if (motor->do_calibration) {
            __HAL_TIM_MOE_ENABLE(motor->motor_timer);// enable pwm outputs
            motor_calibration(motor);
            __HAL_TIM_MOE_DISABLE_UNCONDITIONALLY(motor->motor_timer);// disables pwm outputs
            motor->do_calibration = false;
        }
        
        if (motor->calibration_ok && motor->enable_control) {
            motor->enable_step_dir = true;
            __HAL_TIM_MOE_ENABLE(motor->motor_timer);

            bool spin_up_ok = true;
            if (motor->rotor_mode == ROTOR_MODE_SENSORLESS)
                spin_up_ok = spin_up_sensorless(motor);
            if (spin_up_ok)
                control_motor_loop(motor);

            __HAL_TIM_MOE_DISABLE_UNCONDITIONALLY(motor->motor_timer);
            motor->enable_step_dir = false;

            if(motor->enable_control){ // if control is still enabled, we exited because of error
                motor->calibration_ok = false;
                motor->enable_control = false;
            }
        }
        
        queue_voltage_timings(motor, 0.0f, 0.0f);
        osDelay(100);
    }
    motor->thread_ready = false;
}<|MERGE_RESOLUTION|>--- conflicted
+++ resolved
@@ -865,13 +865,8 @@
             motor->error = ERROR_PHASE_RESISTANCE_MEASUREMENT_TIMEOUT;
             return false;
         }
-<<<<<<< HEAD
-        float Ialpha = -0.5f * (motor->current_meas.phB + motor->current_meas.phC);
+        float Ialpha = -(motor->current_meas.phB + motor->current_meas.phC);
         test_voltage += (kI * current_meas_period) * (test_current - Ialpha);
-=======
-        float Ialpha = -(motor->current_meas.phB + motor->current_meas.phC);
-        test_voltage += (kI * CURRENT_MEAS_PERIOD) * (test_current - Ialpha);
->>>>>>> 06047cb7
         if (test_voltage > max_voltage) test_voltage = max_voltage;
         if (test_voltage < -max_voltage) test_voltage = -max_voltage;
 
