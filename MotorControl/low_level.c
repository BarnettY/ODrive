
#include <low_level.h>

#include <cmsis_os.h>
#include <math.h>
#include <stdlib.h>
#ifndef M_PI
#define M_PI 3.14159265358979323846f
#endif

#include <main.h>
#include <adc.h>
#include <tim.h>
#include <spi.h>
#include <utils.h>

// Global variables
// current sense queue from ADC to motor control task
typedef struct {
    float current_phB;
    float current_phC;
} Iph_BC_queue_item_t;
osMailQDef (Iph_queue_def, 2, Iph_BC_queue_item_t);
osMailQId  (M0_Iph_queue);

Motor_t motors[] = {
    { //M0
        .timer_handle = &htim1,
        .current_meas_queue = &M0_Iph_queue,
        .gate_driver = {
            .spiHandle = &hspi3,
            //Note: this board has the EN_Gate pin shared!
            .EngpioHandle = EN_GATE_GPIO_Port,
            .EngpioNumber = EN_GATE_Pin,
            .nCSgpioHandle = M0_nCS_GPIO_Port,
            .nCSgpioNumber = M0_nCS_Pin,
            .RxTimeOut = false,
            .enableTimeOut = false
        },
        .shunt_conductance = 1.0f/0.0005f, //[S]
        .maxcurrent = 75.0f //[A] //Note: consistent with 40v/v gain
    }
};
const int num_motors = sizeof(motors)/sizeof(motors[0]);

// Private variables
//Local view of DRV registers
static DRV_SPI_8301_Vars_t gate_driver_regs[1/*num_motors*/];

//@TODO HACK Do actual voltage measurement
static const float hack_dc_bus_voltage = 12.0f;

// Private function prototypes
static void DRV8301_setup();
static void init_encoders();
static void start_adc_pwm();
static float phase_current_from_adcval(uint32_t ADCValue, int motornum);
static void pwm_trig_adc_cb(ADC_HandleTypeDef* hadc);
static void mark_timing();
static void set_timings(Motor_t* motor, float tA, float tB, float tC);
static void wait_for_current_meas(osMailQId queue, float* phB_current, float* phC_current);
static float measure_phase_resistance(Motor_t* motor, float test_current);

//Special function name for ADC callback.
//Automatically registered if defined.
void HAL_ADCEx_InjectedConvCpltCallback(ADC_HandleTypeDef* hadc) {
    //mark_timing();
    pwm_trig_adc_cb(hadc);
}


void init_motor_control() {
    //Allocate the queues
    M0_Iph_queue = osMailCreate(osMailQ(Iph_queue_def), NULL);

    //Init gate drivers
    DRV8301_setup();

    // Start PWM and enable adc interrupts/callbacks
    start_adc_pwm();

    //Wait for current sense calibration to converge
    //@TODO make timing a function of calibration filter tau
    osDelay(500);
}

// Set up the gate drivers
static void DRV8301_setup() {
    for (int i = 0; i < num_motors; ++i) {
        DRV8301_enable(&motors[i].gate_driver);
        DRV8301_setupSpi(&motors[i].gate_driver, &gate_driver_regs[i]);

        //@TODO we can use reporting only if we actually wire up the nOCTW pin
        gate_driver_regs[i].Ctrl_Reg_1.OC_MODE = DRV8301_OcMode_LatchShutDown;
        //Overcurrent set to approximately 150A at 100degC. This may need tweaking.
        gate_driver_regs[i].Ctrl_Reg_1.OC_ADJ_SET = DRV8301_VdsLevel_0p730_V;
        //20V/V on 500uOhm gives a range of +/- 150A
        //40V/V on 500uOhm gives a range of +/- 75A
        gate_driver_regs[i].Ctrl_Reg_2.GAIN = DRV8301_ShuntAmpGain_40VpV;

        gate_driver_regs[i].SndCmd = true;
        DRV8301_writeData(&motors[i].gate_driver, &gate_driver_regs[i]);
        gate_driver_regs[i].RcvCmd = true;
        DRV8301_readData(&motors[i].gate_driver, &gate_driver_regs[i]);
    }
}

<<<<<<< HEAD
static void start_pwm(TIM_HandleTypeDef htim){
    //Init PWM
    int half_load = htim.Instance->ARR/2;
    htim.Instance->CCR1 = half_load;
    htim.Instance->CCR2 = half_load;
    htim.Instance->CCR3 = half_load;

    //This hardware obfustication layer really is getting on my nerves
    HAL_TIM_PWM_Start(&htim, TIM_CHANNEL_1);
    HAL_TIMEx_PWMN_Start(&htim, TIM_CHANNEL_1);
    HAL_TIM_PWM_Start(&htim, TIM_CHANNEL_2);
    HAL_TIMEx_PWMN_Start(&htim, TIM_CHANNEL_2);
    HAL_TIM_PWM_Start(&htim, TIM_CHANNEL_3);
    HAL_TIMEx_PWMN_Start(&htim, TIM_CHANNEL_3);

    htim.Instance->CCR4 = 1;
    HAL_TIM_PWM_Start_IT(&htim, TIM_CHANNEL_4);

    //Turn off output
    //__HAL_TIM_MOE_DISABLE(&htim);
}

static void sync_timers(TIM_HandleTypeDef htim_a, TIM_HandleTypeDef htim_b,
		uint16_t internal_trigger_source, uint16_t count_offset) {

    //Turn off output
    __HAL_TIM_MOE_DISABLE(&htim_a);
    __HAL_TIM_MOE_DISABLE(&htim_b);

	uint16_t CR2_store = htim_a.Instance->CR2;
	uint16_t SMCR_store = htim_b.Instance->SMCR;

	/* Disable both timer counters*/
	htim_a.Instance->CR1 &= ~TIM_CR1_CEN;
	htim_b.Instance->CR1 &= ~TIM_CR1_CEN;

	/* Set first timer to send TRGO on counter enable*/
	htim_a.Instance->CR2 &= ~TIM_CR2_MMS;
	htim_a.Instance->CR2 |= TIM_TRGO_ENABLE;

	/* Set Trigger Source of second timer to the TRGO of the first timer*/
	htim_b.Instance->SMCR &= ~TIM_SMCR_TS;
	htim_b.Instance->SMCR |= TIM_CLOCKSOURCE_ITR0;

	/* Set 2nd timer to start on trigger*/
	htim_b.Instance->SMCR &= ~TIM_SMCR_SMS;
	htim_b.Instance->SMCR |= TIM_SLAVEMODE_TRIGGER;

	htim_a.Instance->CNT = 0;
	htim_b.Instance->CNT = count_offset;

	/* Start Timer 1*/
	htim_a.Instance->CR1 |= (TIM_CR1_CEN);

	/* Restore timer configs */
	htim_a.Instance->CR2 = CR2_store;
	htim_b.Instance->SMCR = SMCR_store;

    //Turn on output
    __HAL_TIM_MOE_ENABLE(&htim_a);
    __HAL_TIM_MOE_ENABLE(&htim_b);
=======
static void init_encoders() {

>>>>>>> 7641faed
}

static void start_adc_pwm(){
    //Enable ADC and interrupts
    __HAL_ADC_ENABLE(&hadc2);
    __HAL_ADC_ENABLE(&hadc3);
    //Warp field stabilize.
    osDelay(2);
    __HAL_ADC_ENABLE_IT(&hadc2, ADC_IT_JEOC);
    __HAL_ADC_ENABLE_IT(&hadc3, ADC_IT_JEOC);

    //Ensure that debug halting of the core doesn't leave the motor PWM running
    __HAL_DBGMCU_FREEZE_TIM1();
    __HAL_DBGMCU_FREEZE_TIM8();

    start_pwm(htim1);
    start_pwm(htim8);
    sync_timers(htim1, htim8, TIM_CLOCKSOURCE_ITR0, htim1.Instance->ARR/2);
}

static float phase_current_from_adcval(uint32_t ADCValue, int motornum) {
    float rev_gain;
    switch (gate_driver_regs[motornum].Ctrl_Reg_2.GAIN) {
        case DRV8301_ShuntAmpGain_10VpV:
            rev_gain = 1.0f/10.0f;
            break;
        case DRV8301_ShuntAmpGain_20VpV:
            rev_gain = 1.0f/20.0f;
            break;
        case DRV8301_ShuntAmpGain_40VpV:
            rev_gain = 1.0f/40.0f;
            break;
        case DRV8301_ShuntAmpGain_80VpV:
            rev_gain = 1.0f/80.0f;
            break;
    }

    int adcval_bal = (int)ADCValue - (1<<11);
    float amp_out_volt = (3.3f/(float)(1<<12)) * (float)adcval_bal;
    float shunt_volt = amp_out_volt * rev_gain;
    float current = shunt_volt * motors[motornum].shunt_conductance;
    return current;
}

//@TODO make available from anywhere
void safe_assert(int arg) {
    if(!arg) {
        __HAL_TIM_MOE_DISABLE(&htim1);
        __HAL_TIM_MOE_DISABLE(&htim8);
        for(;;);
    }
}

// This is the callback from the ADC that we expect after the PWM has triggered an ADC conversion.
//@TODO: Document how the phasing is done
static void pwm_trig_adc_cb(ADC_HandleTypeDef* hadc) {

    //@TODO get rid of statics when using more than one motor
    static float phB_DC_calib = 0.0f;
    static float phC_DC_calib = 0.0f;
    #define calib_tau 0.2f //@TOTO make more easily configurable
    static const float calib_filter_k = CURRENT_MEAS_PERIOD / calib_tau;

    //Only one conversion in sequence, so only rank1
    uint32_t ADCValue = HAL_ADCEx_InjectedGetValue(hadc, ADC_INJECTED_RANK_1);
    float current = phase_current_from_adcval(ADCValue, 0);

    // Check if this trigger was the CC4 channel, used for actual current measurement at SVM vector 0
    // or the update trigger, which is used for DC_CAL measurement at SVM vector 7
    uint32_t trig_src = hadc->Instance->CR2 & ADC_CR2_JEXTSEL;
    if (trig_src == ADC_EXTERNALTRIGINJECCONV_T1_CC4) {
        //We are measuring current here
        //Set up next measurement to be DC_CAL measurement
        hadc->Instance->CR2 &= ~(ADC_CR2_JEXTSEL);
        hadc->Instance->CR2 |=  ADC_EXTERNALTRIGINJECCONV_T1_TRGO;
        HAL_GPIO_WritePin(M0_DC_CAL_GPIO_Port, M0_DC_CAL_Pin, GPIO_PIN_SET);

        // ADC2 and ADC3 record the phB and phC currents concurrently,
        // and their interrupts should arrive on the same clock cycle.
        // The HAL issues the callbacks in order, so ADC2 will always be processed before ADC3.
        // Therefore we store the value from ADC2 and push them both into the queue
        // when ADC3 is ready.
        // @TODO: don't use statics, will only work for 1 motor chanel
        static float phB_current;

        //Store and return, or fetch and continue
        float phC_current;
        if (hadc == &hadc2) {
            phB_current = current;
            return;
        } else if (hadc == &hadc3) {
            phC_current = current;
        } else {
            //hadc is something else, not expected
            safe_assert(0);
        }

        //Allocate mail queue storage
        Iph_BC_queue_item_t* mail_ptr;
        mail_ptr = (Iph_BC_queue_item_t*) osMailAlloc(M0_Iph_queue, 0);
        if (mail_ptr == NULL) {
            return;
        }

        //Write contents and send mail
        mail_ptr->current_phB = phB_current - phB_DC_calib;
        mail_ptr->current_phC = phC_current - phC_DC_calib;
        osMailPut(M0_Iph_queue, mail_ptr);

    } else if (trig_src == ADC_EXTERNALTRIGINJECCONV_T1_TRGO) {
        //We are measuring DC_CAL here
        //Set up next measurement to be current measurement
        hadc->Instance->CR2 &= ~(ADC_CR2_JEXTSEL);
        hadc->Instance->CR2 |=  ADC_EXTERNALTRIGINJECCONV_T1_CC4;
        HAL_GPIO_WritePin(M0_DC_CAL_GPIO_Port, M0_DC_CAL_Pin, GPIO_PIN_RESET);

        if (hadc == &hadc2) {
            phB_DC_calib += (current - phB_DC_calib) * calib_filter_k;
        } else if (hadc == &hadc3) {
            phC_DC_calib += (current - phC_DC_calib) * calib_filter_k;
        } else {
            //hadc is something else, not expected
            safe_assert(0);
        }
        
    } else {
        safe_assert(0);
    }
}

void mark_timing() {
#define log_size 32
    static uint16_t timings[log_size];
    static int idx = 0;

    uint16_t timing = htim1.Instance->CNT;
    bool down = htim1.Instance->CR1 & TIM_CR1_DIR;
    if (down) {
        uint16_t arr = htim1.Instance->ARR;
        uint16_t delta = arr - timing;
        timing = arr + delta;
    }

    if(++idx == log_size)
        idx = 0;

    timings[idx] = timing;
}

static void wait_for_current_meas(osMailQId queue, float* phB_current, float* phC_current) {
    //Current measurements not occurring in a timely manner can be handled by the watchdog
    //@TODO Actually make watchdog
    //Hence we can use osWaitForever
    osEvent evt = osMailGet(M0_Iph_queue, osWaitForever);

    //Since we wait forever, we do not expect timeouts here.
    safe_assert(evt.status == osEventMail);

    //Fetch current out of the mail queue
    Iph_BC_queue_item_t* mail_ptr = evt.value.p;
    *phB_current = mail_ptr->current_phB;
    *phC_current = mail_ptr->current_phC;
    osMailFree(M0_Iph_queue, mail_ptr);
}


static float measure_phase_resistance(Motor_t* motor, float test_current) {
    static const float kI = 0.2f; //[(V/s)/A]
    static float test_voltage = 0.0f;
    static const int num_test_cycles = 10.0f / CURRENT_MEAS_PERIOD;

    //@TODO: Fixed gain is dangerous for low impedance motors
    //@TODO: Fixed measurement time is dangerous for high impedance motors
    // We should do a geometric sequence of voltage instead.
    for (int i = 0; i < num_test_cycles; ++i) {
        float IphB, IphC;
        wait_for_current_meas(*motor->current_meas_queue, &IphB, &IphC);
        float Ialpha = -0.5f * (IphB + IphC);
        test_voltage += (kI * CURRENT_MEAS_PERIOD) * (test_current - Ialpha);
        float mod = test_voltage/hack_dc_bus_voltage;

        //Test voltage along phase A
        float tA, tB, tC;
        SVM(mod, 0.0f, &tA, &tB, &tC);
        set_timings(&motors[0], tA, tB, tC);
    }

    //De-energize motor
    set_timings(&motors[0], 0.5f, 0.5f, 0.5f);;

    float phase_resistance = test_voltage / test_current;
    return phase_resistance;
}


//Set the rising edge timings (0.0 - 1.0)
static void set_timings(Motor_t* motor, float tA, float tB, float tC) {
    TIM_TypeDef* tim = motor->timer_handle->Instance;
    uint32_t full_load = tim->ARR;

    //Test voltage along phase A
    tim->CCR1 = tA * full_load;
    tim->CCR2 = tB * full_load;
    tim->CCR3 = tC * full_load;
}

static void square_wave_test() {
#define NUM_CYCLES 32
    float test_voltages[] = {0.2f, 1.0f};
    float mean[2][NUM_CYCLES] = {{ 0.0f }};
    float var[2][NUM_CYCLES] = {{ 0.0f }};
    int cycle_num = 1;
    static const int num_test = sizeof(test_voltages)/sizeof(test_voltages[0]);

    for(;;) {
        for (int i = 0; i < num_test; ++i) {
            for (int rep = 0; rep < NUM_CYCLES; ++rep) {

                float M0_phB_current, M0_phC_current;
                wait_for_current_meas(M0_Iph_queue, &M0_phB_current, &M0_phC_current);

                mark_timing();

                float Ialpha = -M0_phB_current - M0_phC_current;
                float delta = Ialpha - mean[i][rep];
                mean[i][rep] += delta * (1.0f / (float)cycle_num);
                float delta_delta_sqr = (delta * delta) - var[i][rep];
                var[i][rep] += delta_delta_sqr * (1.0f / (float)cycle_num);

                float mod = test_voltages[i]/hack_dc_bus_voltage;
                float tA, tB, tC;
                //Test voltage along phase A
                SVM(mod, 0.0f, &tA, &tB, &tC);
                set_timings(&motors[0], tA, tB, tC);

                mark_timing();
            }
        }
        ++cycle_num;
    }
}

static void scan_motor(Motor_t* motor, float omega, float voltage_magnitude) {
    for(;;) {
        for (float ph = 0.0f; ph < 2.0f * M_PI; ph += omega * CURRENT_MEAS_PERIOD) {
            float IphB, IphC;
            wait_for_current_meas(*motor->current_meas_queue, &IphB, &IphC);

            float c = cosf(ph);
            float s = sinf(ph);
            float mod_alpha = (c * voltage_magnitude) / hack_dc_bus_voltage;
            float mod_beta = (s * voltage_magnitude) / hack_dc_bus_voltage;

            float tA, tB, tC;
            //Test voltage along phase A
            SVM(mod_alpha, mod_beta, &tA, &tB, &tC);
            set_timings(&motors[0], tA, tB, tC);

            if (abs(htim3.Instance->CNT) > 1000 || abs(htim4.Instance->CNT) > 1000){
                int test = 1;
            }
        }
    }
}

void motor_thread(void const * argument) {

    init_motor_control();

    float test_current = 3.0f;
    float R = measure_phase_resistance(&motors[0], test_current);
    // scan_motor(&motors[0], 10.0f, test_current * R);
    square_wave_test();
}
<|MERGE_RESOLUTION|>--- conflicted
+++ resolved
@@ -105,7 +105,6 @@
     }
 }
 
-<<<<<<< HEAD
 static void start_pwm(TIM_HandleTypeDef htim){
     //Init PWM
     int half_load = htim.Instance->ARR/2;
@@ -167,10 +166,9 @@
     //Turn on output
     __HAL_TIM_MOE_ENABLE(&htim_a);
     __HAL_TIM_MOE_ENABLE(&htim_b);
-=======
+}
+
 static void init_encoders() {
-
->>>>>>> 7641faed
 }
 
 static void start_adc_pwm(){
